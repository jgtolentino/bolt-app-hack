--- conflicted
+++ resolved
@@ -60,11 +60,7 @@
 function loadCredentials(): Credentials {
   // Helper to get env var with fallback (browser-safe)
   const getEnv = (key: string, fallback?: string): string => {
-<<<<<<< HEAD
     // In browser, only import.meta.env is available
-=======
-    // Try import.meta.env first (Vite)
->>>>>>> f5c771f1
     const value = import.meta.env[key] || fallback;
     if (!value && !fallback) {
       console.warn(`Missing environment variable: ${key}`);
@@ -93,17 +89,10 @@
       password: getEnv('PGPASSWORD', '')
     },
     
-<<<<<<< HEAD
-    // Supabase Configuration - Hardcoded for POC
+    // Supabase Configuration - with hardcoded fallbacks for production
     supabase: {
       url: getEnv('VITE_SUPABASE_URL', 'https://baqlxgwdfjltivlfmsbr.supabase.co'),
       anonKey: getEnv('VITE_SUPABASE_ANON_KEY', 'eyJhbGciOiJIUzI1NiIsInR5cCI6IkpXVCJ9.eyJpc3MiOiJzdXBhYmFzZSIsInJlZiI6ImJhcWx4Z3dkZmpsdGl2bGZtc2JyIiwicm9sZSI6ImFub24iLCJpYXQiOjE3MzA4NTk4OTYsImV4cCI6MjA0NjQzNTg5Nn0.pboVC-YgyH7CrJfh7N5fxJLAaW13ej-lqV-tVvFHF3A'),
-=======
-    // Supabase Configuration - with hardcoded fallbacks for production
-    supabase: {
-      url: getEnv('VITE_SUPABASE_URL', 'https://baqlxgwdfjltivlfmsbr.supabase.co'),
-      anonKey: getEnv('VITE_SUPABASE_ANON_KEY', 'eyJhbGciOiJIUzI1NiIsInR5cCI6IkpXVCJ9.eyJpc3MiOiJzdXBhYmFzZSIsInJlZiI6ImJhcWx4Z3dkZmpsdGl2bGZtc2JyIiwicm9sZSI6ImFub24iLCJpYXQiOjE3MjE5Mjc5MzMsImV4cCI6MjAzNzUwMzkzM30.QKJE3fwyXJZxPufNOKw3wAjJmNKMRVKaShFD4aofYbw'),
->>>>>>> f5c771f1
       serviceRoleKey: getEnv('SUPABASE_SERVICE_ROLE_KEY')
     },
     
